--- conflicted
+++ resolved
@@ -19,14 +19,9 @@
 		return SQLType(SQLTypeId::TIMESTAMP);
 	} else if (lower_str == "bool") {
 		return SQLType(SQLTypeId::BOOLEAN);
-<<<<<<< HEAD
-	} else if (lower_str == "double" || lower_str == "float8" || lower_str == "numeric" || lower_str == "real" ||
-	           lower_str == "float4") {
-=======
 	} else if (lower_str == "float8" || lower_str == "real" || lower_str == "float4") {
 		return SQLType(SQLTypeId::FLOAT);
 	} else if (lower_str == "double" || lower_str == "numeric" || lower_str == "real" || lower_str == "float4") {
->>>>>>> 239caa57
 		return SQLType(SQLTypeId::DOUBLE);
 	} else if (lower_str == "tinyint") {
 		return SQLType(SQLTypeId::TINYINT);
