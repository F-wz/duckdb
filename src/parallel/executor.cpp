--- conflicted
+++ resolved
@@ -79,17 +79,9 @@
 		} else {
 			pipeline_finish_event_ptr = base_stack.pipeline_finish_event;
 		}
-<<<<<<< HEAD
-		PipelineEventStack pipeline_stack {base_stack.pipeline_initialize_event, 
-													  pipeline_event.get(),
-		                                   			  pipeline_finish_event_ptr, 
-										   base_stack.pipeline_complete_event};
-		events.push_back(move(pipeline_event));
-=======
 		PipelineEventStack pipeline_stack {base_stack.pipeline_initialize_event, pipeline_event.get(),
 		                                   pipeline_finish_event_ptr, base_stack.pipeline_complete_event};
 		events.push_back(std::move(pipeline_event));
->>>>>>> 1fdfe867
 
 		// dependencies: base_initialize -> pipeline_event -> base_finish
 		pipeline_stack.pipeline_event->AddDependency(*base_stack.pipeline_initialize_event);
