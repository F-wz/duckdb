#include "duckdb/parallel/pipeline_executor.hpp"
#include "duckdb/main/client_context.hpp"
#include "duckdb/common/limits.hpp"

namespace duckdb {

PipelineExecutor::PipelineExecutor(ClientContext &context_p, Pipeline &pipeline_p)
    : pipeline(pipeline_p), thread(context_p), context(context_p, thread, &pipeline_p) {
	D_ASSERT(pipeline.source_state);
	local_source_state = pipeline.source()->GetLocalSourceState(context, *pipeline.source_state);
	if (pipeline.sink()) {
		local_sink_state = pipeline.sink()->GetLocalSinkState(context);
		requires_batch_index = pipeline.sink()->RequiresBatchIndex() && pipeline.source()->SupportsBatchIndex();
	}

	intermediate_chunks.reserve(pipeline.operators().size());
	intermediate_states.reserve(pipeline.operators().size());
	for (idx_t i = 0; i < pipeline.operators().size(); i++) {
		auto prev_operator = i == 0 ? pipeline.source() 
									: pipeline.operators()[i - 1];
		auto current_operator = pipeline.operators()[i];

		auto chunk = make_unique<DataChunk>();
		chunk->Initialize(Allocator::Get(context.client), prev_operator->GetTypes());
		intermediate_chunks.push_back(std::move(chunk));

		auto op_state = current_operator->GetOperatorState(context);
		intermediate_states.push_back(std::move(op_state));

		if (current_operator->IsSink() && current_operator->sink_state->state == SinkFinalizeType::NO_OUTPUT_POSSIBLE) {
			// one of the operators has already figured out no output is possible
			// we can skip executing the pipeline
			FinishProcessing();
		}
	}
	InitializeChunk(final_chunk);
}

bool PipelineExecutor::Execute(idx_t max_chunks) {
	D_ASSERT(pipeline.sink());
	bool exhausted_source = false;
	auto &source_chunk = pipeline.operators().empty() ? final_chunk : *intermediate_chunks[0];
	for (idx_t i = 0; i < max_chunks; i++) {
		if (IsFinished()) {
			break;
		}
		source_chunk.Reset();
		FetchFromSource(source_chunk);
		if (source_chunk.size() == 0) {
			exhausted_source = true;
			break;
		}
		auto result = ExecutePushInternal(source_chunk);
		if (result == OperatorResultType::FINISHED) {
			D_ASSERT(IsFinished());
			break;
		}
	}
	if (!exhausted_source && !IsFinished()) {
		return false;
	}
	PushFinalize();
	return true;
}

void PipelineExecutor::Execute() {
	Execute(NumericLimits<idx_t>::Maximum());
}

OperatorResultType PipelineExecutor::ExecutePush(DataChunk &input) { // LCOV_EXCL_START
	return ExecutePushInternal(input);
} // LCOV_EXCL_STOP

void PipelineExecutor::FinishProcessing(int32_t operator_idx) {
	finished_processing_idx = operator_idx < 0 ? NumericLimits<int32_t>::Maximum() : operator_idx;
	in_process_operators = stack<idx_t>();
}

bool PipelineExecutor::IsFinished() {
	return finished_processing_idx >= 0;
}

OperatorResultType PipelineExecutor::ExecutePushInternal(DataChunk &input, idx_t initial_idx) {
	D_ASSERT(pipeline.sink());
	if (input.size() == 0) { // LCOV_EXCL_START
		return OperatorResultType::NEED_MORE_INPUT;
	} // LCOV_EXCL_STOP
	while (true) {
		OperatorResultType result;
		// Note: if input is the final_chunk, we don't do any executing, the chunk just needs to be sinked
		if (&input != &final_chunk) {
			final_chunk.Reset();
			result = Execute(input, final_chunk, initial_idx);
			if (result == OperatorResultType::FINISHED) {
				return OperatorResultType::FINISHED;
			}
		} else {
			result = OperatorResultType::NEED_MORE_INPUT;
		}
		auto &sink_chunk = final_chunk;
		if (sink_chunk.size() > 0) {
			StartOperator(pipeline.sink());
			D_ASSERT(pipeline.sink());
			D_ASSERT(pipeline.sink()->sink_state);
			auto sink_result = pipeline.sink()->Sink(context, *pipeline.sink()->sink_state, *local_sink_state, sink_chunk);
			EndOperator(pipeline.sink(), nullptr);
			if (sink_result == SinkResultType::FINISHED) {
				FinishProcessing();
				return OperatorResultType::FINISHED;
			}
		}
		if (result == OperatorResultType::NEED_MORE_INPUT) {
			return OperatorResultType::NEED_MORE_INPUT;
		}
	}
}

<<<<<<< HEAD
// Pull a single DataChunk from the pipeline by flushing any operators holding cached output
void PipelineExecutor::FlushCachingOperatorsPull(DataChunk &result) {
	idx_t start_idx = IsFinished() ? idx_t(finished_processing_idx) : 0;
	idx_t op_idx = start_idx;
	while (op_idx < pipeline.operators().size()) {
		if (!pipeline.operators()[op_idx]->RequiresFinalExecute()) {
			op_idx++;
			continue;
		}

		OperatorFinalizeResultType finalize_result;
		DataChunk &curr_chunk =
		    op_idx + 1 >= intermediate_chunks.size() ? final_chunk : *intermediate_chunks[op_idx + 1];

		if (pending_final_execute) {
			// Still have a cached chunk from a last pull, reuse chunk
			finalize_result = cached_final_execute_result;
		} else {
			// Flush the current operator
			finalize_result = pipeline.operators()[op_idx]->FinalExecute(
			    context, curr_chunk, *pipeline.operators()[op_idx]->op_state, *intermediate_states[op_idx]);
		}

		auto execute_result = Execute(curr_chunk, result, op_idx + 1);

		if (execute_result == OperatorResultType::HAVE_MORE_OUTPUT) {
			pending_final_execute = true;
			cached_final_execute_result = finalize_result;
		} else {
			pending_final_execute = false;
			if (finalize_result == OperatorFinalizeResultType::FINISHED) {
				FinishProcessing(op_idx);
				op_idx++;
			}
		}

		// Some non-empty result was pulled from some caching operator, we're done for this pull
		if (result.size() > 0) {
			break;
		}
	}
}

=======
>>>>>>> 1fdfe867
// Push all remaining cached operator output through the pipeline
void PipelineExecutor::FlushCachingOperatorsPush() {
	idx_t start_idx = IsFinished() ? idx_t(finished_processing_idx) : 0;
	for (idx_t op_idx = start_idx; op_idx < pipeline.operators().size(); op_idx++) {
		if (!pipeline.operators()[op_idx]->RequiresFinalExecute()) {
			continue;
		}

		OperatorFinalizeResultType finalize_result;
		OperatorResultType push_result;

		do {
			auto &curr_chunk =
			    op_idx + 1 >= intermediate_chunks.size() ? final_chunk : *intermediate_chunks[op_idx + 1];
<<<<<<< HEAD
			finalize_result = pipeline.operators()[op_idx]->FinalExecute(
			    context, curr_chunk, *pipeline.operators()[op_idx]->op_state, *intermediate_states[op_idx]);
=======
			auto current_operator = pipeline.operators[op_idx];
			StartOperator(current_operator);
			finalize_result = current_operator->FinalExecute(context, curr_chunk, *current_operator->op_state,
			                                                 *intermediate_states[op_idx]);
			EndOperator(current_operator, &curr_chunk);
>>>>>>> 1fdfe867
			push_result = ExecutePushInternal(curr_chunk, op_idx + 1);
		} while (finalize_result != OperatorFinalizeResultType::FINISHED &&
		         push_result != OperatorResultType::FINISHED);

		if (push_result == OperatorResultType::FINISHED) {
			break;
		}
	}
}

void PipelineExecutor::PushFinalize() {
	if (finalized) {
		throw InternalException("Calling PushFinalize on a pipeline that has been finalized already");
	}
	finalized = true;
	// flush all caching operators
	// note that even if an operator has finished, we might still need to flush caches AFTER
	// that operator e.g. if we have SOURCE -> LIMIT -> CROSS_PRODUCT -> SINK, if the
	// LIMIT reports no more rows will be passed on we still need to flush caches from the CROSS_PRODUCT
	D_ASSERT(in_process_operators.empty());

	FlushCachingOperatorsPush();

	D_ASSERT(local_sink_state);
	// run the combine for the sink
	pipeline.sink()->Combine(context, *pipeline.sink()->sink_state, *local_sink_state);

	// flush all query profiler info
	for (idx_t i = 0; i < intermediate_states.size(); i++) {
		intermediate_states[i]->Finalize(pipeline.operators()[i], context);
	}
	pipeline.executor.Flush(thread);
	local_sink_state.reset();
}

void PipelineExecutor::ExecutePull(DataChunk &result) {
	if (IsFinished()) {
		return;
	}
	auto &executor = pipeline.executor;
	try {
		D_ASSERT(!pipeline.sink());
		auto &source_chunk = pipeline.operators().empty() ? result : *intermediate_chunks[0];
		while (result.size() == 0) {
			if (in_process_operators.empty()) {
				source_chunk.Reset();
				FetchFromSource(source_chunk);
				if (source_chunk.size() == 0) {
					break;
				}
			}
<<<<<<< HEAD

			if (!pipeline.operators().empty()) {
=======
			if (!pipeline.operators.empty()) {
>>>>>>> 1fdfe867
				auto state = Execute(source_chunk, result);
				if (state == OperatorResultType::FINISHED) {
					break;
				}
			}
		}
	} catch (const Exception &ex) { // LCOV_EXCL_START
		if (executor.HasError()) {
			executor.ThrowException();
		}
		throw;
	} catch (std::exception &ex) {
		if (executor.HasError()) {
			executor.ThrowException();
		}
		throw;
	} catch (...) {
		if (executor.HasError()) {
			executor.ThrowException();
		}
		throw;
	} // LCOV_EXCL_STOP
}

void PipelineExecutor::PullFinalize() {
	if (finalized) {
		throw InternalException("Calling PullFinalize on a pipeline that has been finalized already");
	}
	finalized = true;
	pipeline.executor.Flush(thread);
}

void PipelineExecutor::GoToSource(idx_t &current_idx, idx_t initial_idx) {
	// we go back to the first operator (the source)
	current_idx = initial_idx;
	if (!in_process_operators.empty()) {
		// ... UNLESS there is an in process operator
		// if there is an in-process operator, we start executing at the latest one
		// for example, if we have a join operator that has tuples left, we first need to emit those tuples
		current_idx = in_process_operators.top();
		in_process_operators.pop();
	}
	D_ASSERT(current_idx >= initial_idx);
}

OperatorResultType PipelineExecutor::Execute(DataChunk &input, DataChunk &result, idx_t initial_idx) {
	if (input.size() == 0) { // LCOV_EXCL_START
		return OperatorResultType::NEED_MORE_INPUT;
	} // LCOV_EXCL_STOP
	D_ASSERT(!pipeline.operators().empty());

	idx_t current_idx;
	GoToSource(current_idx, initial_idx);
	if (current_idx == initial_idx) {
		current_idx++;
	}
	if (current_idx > pipeline.operators().size()) {
		result.Reference(input);
		return OperatorResultType::NEED_MORE_INPUT;
	}
	while (true) {
		if (context.client.interrupted) {
			throw InterruptException();
		}
		// now figure out where to put the chunk
		// if current_idx is the last possible index (>= operators.size()) we write to the result
		// otherwise we write to an intermediate chunk
		auto current_intermediate = current_idx;
		auto &current_chunk =
		    current_intermediate >= intermediate_chunks.size() ? result : *intermediate_chunks[current_intermediate];
		current_chunk.Reset();
		if (current_idx == initial_idx) {
			// we went back to the source: we need more input
			return OperatorResultType::NEED_MORE_INPUT;
		} else {
			auto &prev_chunk =
			    current_intermediate == initial_idx + 1 ? input : *intermediate_chunks[current_intermediate - 1];
			auto operator_idx = current_idx - 1;
			auto current_operator = pipeline.operators()[operator_idx];

			// if current_idx > source_idx, we pass the previous' operators output through the Execute of the current
			// operator
			StartOperator(current_operator);
			auto result = current_operator->Execute(context, prev_chunk, current_chunk, 
			                                                            *current_operator->op_state,
			                                        *intermediate_states[current_intermediate - 1]);
			EndOperator(current_operator, &current_chunk);
			if (result == OperatorResultType::HAVE_MORE_OUTPUT) {
				// more data remains in this operator
				// push in-process marker
				in_process_operators.push(current_idx);
			} else if (result == OperatorResultType::FINISHED) {
				D_ASSERT(current_chunk.size() == 0);
				FinishProcessing(current_idx);
				return OperatorResultType::FINISHED;
			}
			current_chunk.Verify();
		}

		if (current_chunk.size() == 0) {
			// no output from this operator!
			if (current_idx == initial_idx) {
				// if we got no output from the scan, we are done
				break;
			} else {
				// if we got no output from an intermediate op
				// we go back and try to pull data from the source again
				GoToSource(current_idx, initial_idx);
				continue;
			}
		} else {
			// we got output! continue to the next operator
			current_idx++;
			if (current_idx > pipeline.operators().size()) {
				// if we got output and are at the last operator, we are finished executing for this output chunk
				// return the data and push it into the chunk
				break;
			}
		}
	}
	return in_process_operators.empty() ? OperatorResultType::NEED_MORE_INPUT : OperatorResultType::HAVE_MORE_OUTPUT;
}

void PipelineExecutor::FetchFromSource(DataChunk &result) {
	StartOperator(pipeline.source());
	pipeline.source()->GetData(context, result, *pipeline.source_state, *local_source_state);
	if (result.size() != 0 && requires_batch_index) {
		auto next_batch_index =
		    pipeline.source()->GetBatchIndex(context, result, *pipeline.source_state, *local_source_state);
		next_batch_index += pipeline.base_batch_index;
		D_ASSERT(local_sink_state->batch_index <= next_batch_index ||
		         local_sink_state->batch_index == DConstants::INVALID_INDEX);
		local_sink_state->batch_index = next_batch_index;
	}
	EndOperator(pipeline.source(), &result);
}

void PipelineExecutor::InitializeChunk(DataChunk &chunk) {
	PhysicalOperator *last_op = pipeline.operators().empty() ? pipeline.source() : pipeline.operators().back();
	chunk.Initialize(Allocator::DefaultAllocator(), last_op->GetTypes());
}

void PipelineExecutor::StartOperator(PhysicalOperator *op) {
	if (context.client.interrupted) {
		throw InterruptException();
	}
	context.thread.profiler.StartOperator(op);
}

void PipelineExecutor::EndOperator(PhysicalOperator *op, DataChunk *chunk) {
	context.thread.profiler.EndOperator(chunk);

	if (chunk) {
		chunk->Verify();
	}
}

} // namespace duckdb<|MERGE_RESOLUTION|>--- conflicted
+++ resolved
@@ -115,52 +115,6 @@
 	}
 }
 
-<<<<<<< HEAD
-// Pull a single DataChunk from the pipeline by flushing any operators holding cached output
-void PipelineExecutor::FlushCachingOperatorsPull(DataChunk &result) {
-	idx_t start_idx = IsFinished() ? idx_t(finished_processing_idx) : 0;
-	idx_t op_idx = start_idx;
-	while (op_idx < pipeline.operators().size()) {
-		if (!pipeline.operators()[op_idx]->RequiresFinalExecute()) {
-			op_idx++;
-			continue;
-		}
-
-		OperatorFinalizeResultType finalize_result;
-		DataChunk &curr_chunk =
-		    op_idx + 1 >= intermediate_chunks.size() ? final_chunk : *intermediate_chunks[op_idx + 1];
-
-		if (pending_final_execute) {
-			// Still have a cached chunk from a last pull, reuse chunk
-			finalize_result = cached_final_execute_result;
-		} else {
-			// Flush the current operator
-			finalize_result = pipeline.operators()[op_idx]->FinalExecute(
-			    context, curr_chunk, *pipeline.operators()[op_idx]->op_state, *intermediate_states[op_idx]);
-		}
-
-		auto execute_result = Execute(curr_chunk, result, op_idx + 1);
-
-		if (execute_result == OperatorResultType::HAVE_MORE_OUTPUT) {
-			pending_final_execute = true;
-			cached_final_execute_result = finalize_result;
-		} else {
-			pending_final_execute = false;
-			if (finalize_result == OperatorFinalizeResultType::FINISHED) {
-				FinishProcessing(op_idx);
-				op_idx++;
-			}
-		}
-
-		// Some non-empty result was pulled from some caching operator, we're done for this pull
-		if (result.size() > 0) {
-			break;
-		}
-	}
-}
-
-=======
->>>>>>> 1fdfe867
 // Push all remaining cached operator output through the pipeline
 void PipelineExecutor::FlushCachingOperatorsPush() {
 	idx_t start_idx = IsFinished() ? idx_t(finished_processing_idx) : 0;
@@ -175,16 +129,11 @@
 		do {
 			auto &curr_chunk =
 			    op_idx + 1 >= intermediate_chunks.size() ? final_chunk : *intermediate_chunks[op_idx + 1];
-<<<<<<< HEAD
-			finalize_result = pipeline.operators()[op_idx]->FinalExecute(
-			    context, curr_chunk, *pipeline.operators()[op_idx]->op_state, *intermediate_states[op_idx]);
-=======
 			auto current_operator = pipeline.operators[op_idx];
 			StartOperator(current_operator);
 			finalize_result = current_operator->FinalExecute(context, curr_chunk, *current_operator->op_state,
 			                                                 *intermediate_states[op_idx]);
 			EndOperator(current_operator, &curr_chunk);
->>>>>>> 1fdfe867
 			push_result = ExecutePushInternal(curr_chunk, op_idx + 1);
 		} while (finalize_result != OperatorFinalizeResultType::FINISHED &&
 		         push_result != OperatorResultType::FINISHED);
@@ -221,27 +170,17 @@
 }
 
 void PipelineExecutor::ExecutePull(DataChunk &result) {
-	if (IsFinished()) {
-		return;
-	}
-	auto &executor = pipeline.executor;
 	try {
 		D_ASSERT(!pipeline.sink());
 		auto &source_chunk = pipeline.operators().empty() ? result : *intermediate_chunks[0];
 		while (result.size() == 0) {
 			if (in_process_operators.empty()) {
-				source_chunk.Reset();
 				FetchFromSource(source_chunk);
 				if (source_chunk.size() == 0) {
 					break;
 				}
 			}
-<<<<<<< HEAD
-
-			if (!pipeline.operators().empty()) {
-=======
 			if (!pipeline.operators.empty()) {
->>>>>>> 1fdfe867
 				auto state = Execute(source_chunk, result);
 				if (state == OperatorResultType::FINISHED) {
 					break;
