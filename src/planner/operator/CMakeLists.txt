add_library_unity(
  duckdb_planner_operator
  OBJECT
  logical_aggregate.cpp
  logical_any_join.cpp
  logical_column_data_get.cpp
  logical_comparison_join.cpp
  logical_copy_to_file.cpp
  logical_create.cpp
  logical_create_index.cpp
  logical_create_table.cpp
  logical_cross_product.cpp
  logical_cteref.cpp
  logical_delete.cpp
  logical_delim_get.cpp
  logical_delim_join.cpp
  logical_distinct.cpp
  logical_dummy_scan.cpp
  logical_empty_result.cpp
  logical_execute.cpp
  logical_explain.cpp
  logical_export.cpp
  logical_expression_get.cpp
  logical_extension_operator.cpp
  logical_filter.cpp
  logical_get.cpp
  logical_insert.cpp
  logical_join.cpp
  logical_limit.cpp
  logical_limit_percent.cpp
  logical_order.cpp
<<<<<<< HEAD
  logical_pos_join.cpp
=======
  logical_positional_join.cpp
>>>>>>> 23c79322
  logical_pragma.cpp
  logical_prepare.cpp
  logical_projection.cpp
  logical_recursive_cte.cpp
  logical_sample.cpp
  logical_set.cpp
  logical_reset.cpp
  logical_set_operation.cpp
  logical_show.cpp
  logical_simple.cpp
  logical_top_n.cpp
  logical_unnest.cpp
  logical_update.cpp
  logical_window.cpp)
set(ALL_OBJECT_FILES
    ${ALL_OBJECT_FILES} $<TARGET_OBJECTS:duckdb_planner_operator>
    PARENT_SCOPE)<|MERGE_RESOLUTION|>--- conflicted
+++ resolved
@@ -29,11 +29,7 @@
   logical_limit.cpp
   logical_limit_percent.cpp
   logical_order.cpp
-<<<<<<< HEAD
-  logical_pos_join.cpp
-=======
   logical_positional_join.cpp
->>>>>>> 23c79322
   logical_pragma.cpp
   logical_prepare.cpp
   logical_projection.cpp
