--- conflicted
+++ resolved
@@ -154,17 +154,6 @@
 	Set(std::move(new_paths), is_set_schema);
 }
 
-<<<<<<< HEAD
-const vector<string> &CatalogSearchPath::Get() const {
-	return paths;
-}
-
-const string &CatalogSearchPath::GetOrDefault(const string &name) const {
-	return name == INVALID_SCHEMA ? GetDefault() : name; // NOLINT
-}
-
-const string &CatalogSearchPath::GetDefault() const {
-=======
 const vector<CatalogSearchEntry> &CatalogSearchPath::Get() {
 	return paths;
 }
@@ -214,7 +203,6 @@
 }
 
 const CatalogSearchEntry &CatalogSearchPath::GetDefault() {
->>>>>>> 1fdfe867
 	const auto &paths = Get();
 	D_ASSERT(paths.size() >= 2);
 	return paths[1];
