
#pragma once

#include <vector>

#include "common/internal_types.hpp"
#include "execution/vector/vector.hpp"
#include "catalog/table_catalog.hpp"


namespace duckdb {
class DataTable;

class DataColumn {
  public:
<<<<<<< HEAD
	DataColumn(TypeId type) : data(nullptr), type(type) {}

	void *data;
	TypeId type;
=======
  	DataColumn(DataTable& table, ColumnCatalogEntry& column) : table(table), column(column) {}

  	void AddData(Vector& data);
  	DataTable& table;
  	ColumnCatalogEntry& column;
  	std::vector<std::unique_ptr<Vector>> data;
>>>>>>> 546e0ed2
};
}<|MERGE_RESOLUTION|>--- conflicted
+++ resolved
@@ -13,18 +13,11 @@
 
 class DataColumn {
   public:
-<<<<<<< HEAD
-	DataColumn(TypeId type) : data(nullptr), type(type) {}
-
-	void *data;
-	TypeId type;
-=======
   	DataColumn(DataTable& table, ColumnCatalogEntry& column) : table(table), column(column) {}
 
   	void AddData(Vector& data);
   	DataTable& table;
   	ColumnCatalogEntry& column;
   	std::vector<std::unique_ptr<Vector>> data;
->>>>>>> 546e0ed2
 };
 }