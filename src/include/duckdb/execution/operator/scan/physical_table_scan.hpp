--- conflicted
+++ resolved
@@ -19,12 +19,8 @@
 class PhysicalTableScan : public PhysicalOperator {
 public:
 	PhysicalTableScan(vector<LogicalType> types, TableFunction function, unique_ptr<FunctionData> bind_data,
-<<<<<<< HEAD
-	                  vector<column_t> column_ids, unique_ptr<TableFilterSet> table_filters);
-=======
 	                  vector<column_t> column_ids, vector<string> names,
-	                  unordered_map<idx_t, vector<TableFilter>> table_filters);
->>>>>>> 59d304c9
+	                  unique_ptr<TableFilterSet> table_filters);
 
 	//! The table function
 	TableFunction function;
