--- conflicted
+++ resolved
@@ -21,12 +21,7 @@
 	ValidChecker();
 
 	DUCKDB_API static ValidChecker &Get(DatabaseInstance &db);
-<<<<<<< HEAD
-	template <typename TransactionType>
-	DUCKDB_API static ValidChecker &Get(TransactionType &transaction);
-=======
 	DUCKDB_API static ValidChecker &Get(MetaTransaction &transaction);
->>>>>>> 1fdfe867
 
 	DUCKDB_API void Invalidate(string error);
 	DUCKDB_API bool IsInvalidated();
