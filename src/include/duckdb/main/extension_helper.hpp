//===----------------------------------------------------------------------===//
//                         DuckDB
//
// duckdb/main/extension_helper.hpp
//
//
//===----------------------------------------------------------------------===//

#pragma once

#include <string>
#include "duckdb.hpp"

namespace duckdb {
class DuckDB;

enum class ExtensionLoadResult : uint8_t { LOADED_EXTENSION = 0, EXTENSION_UNKNOWN = 1, NOT_LOADED = 2 };

struct DefaultExtension {
	const char *name;
	const char *description;
	bool statically_loaded;
};

struct ExtensionInitResult {
	string filename;
	string basename;

	void *lib_hdl;
};

class ExtensionHelper {
public:
	static void LoadAllExtensions(DuckDB &db);

	static ExtensionLoadResult LoadExtension(DuckDB &db, const std::string &extension);

	static void InstallExtension(ClientContext &context, const string &extension, bool force_install);
	static void LoadExternalExtension(ClientContext &context, const string &extension);

	static string ExtensionDirectory(ClientContext &context);

	static idx_t DefaultExtensionCount();
	static DefaultExtension GetDefaultExtension(idx_t index);

	static const vector<string> GetPublicKeys();

	static unique_ptr<ReplacementOpenData> ReplacementOpenPre(const string &extension, DBConfig &config);
	static void ReplacementOpenPost(ClientContext &context, const string &extension, DatabaseInstance &instance,
	                                ReplacementOpenData *open_data);

private:
	static const vector<string> PathComponents();
<<<<<<< HEAD
	static ExtensionInitResult InitialLoad(DBConfig &context, FileOpener *opener, const string &extension);
=======
	//! For tagged releases we use the tag, else we use the git commit hash
	static const string GetVersionDirectoryName();
	//! Version tags occur with and without 'v', tag in extension path is always with 'v'
	static const string NormalizeVersionTag(const string &version_tag);
	static bool IsRelease(const string &version_tag);
>>>>>>> d8f7ef99

private:
	static ExtensionLoadResult LoadExtensionInternal(DuckDB &db, const std::string &extension, bool initial_load);
};

} // namespace duckdb<|MERGE_RESOLUTION|>--- conflicted
+++ resolved
@@ -51,15 +51,12 @@
 
 private:
 	static const vector<string> PathComponents();
-<<<<<<< HEAD
 	static ExtensionInitResult InitialLoad(DBConfig &context, FileOpener *opener, const string &extension);
-=======
 	//! For tagged releases we use the tag, else we use the git commit hash
 	static const string GetVersionDirectoryName();
 	//! Version tags occur with and without 'v', tag in extension path is always with 'v'
 	static const string NormalizeVersionTag(const string &version_tag);
 	static bool IsRelease(const string &version_tag);
->>>>>>> d8f7ef99
 
 private:
 	static ExtensionLoadResult LoadExtensionInternal(DuckDB &db, const std::string &extension, bool initial_load);
