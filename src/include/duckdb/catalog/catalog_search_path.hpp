--- conflicted
+++ resolved
@@ -45,14 +45,6 @@
 	DUCKDB_API void Set(vector<CatalogSearchEntry> new_paths, bool is_set_schema = false);
 	DUCKDB_API void Reset();
 
-<<<<<<< HEAD
-	DUCKDB_API const vector<string> &Get() const ;
-	DUCKDB_API const vector<string> &GetSetPaths() const {
-		return set_paths;
-	}
-	DUCKDB_API const string &GetDefault() const;
-	DUCKDB_API const string &GetOrDefault(const string &name) const;
-=======
 	DUCKDB_API const vector<CatalogSearchEntry> &Get();
 	DUCKDB_API const vector<CatalogSearchEntry> &GetSetPaths() {
 		return set_paths;
@@ -60,7 +52,6 @@
 	DUCKDB_API const CatalogSearchEntry &GetDefault();
 	DUCKDB_API string GetDefaultSchema(const string &catalog);
 	DUCKDB_API string GetDefaultCatalog(const string &schema);
->>>>>>> 1fdfe867
 
 	DUCKDB_API vector<string> GetSchemasForCatalog(const string &catalog);
 	DUCKDB_API vector<string> GetCatalogsForSchema(const string &schema);
