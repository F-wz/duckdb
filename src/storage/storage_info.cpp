--- conflicted
+++ resolved
@@ -2,9 +2,7 @@
 
 namespace duckdb {
 
-const uint64_t VERSION_NUMBER = 41;
-<<<<<<< HEAD
-=======
+const uint64_t VERSION_NUMBER = 42;
 
 struct StorageVersionInfo {
 	const char *version_name;
@@ -36,6 +34,5 @@
 	}
 	return nullptr;
 }
->>>>>>> b3f6a8f1
 
 } // namespace duckdb