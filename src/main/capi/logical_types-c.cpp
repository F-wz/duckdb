--- conflicted
+++ resolved
@@ -155,46 +155,32 @@
 		return nullptr;
 	}
 	auto &ltype = *((duckdb::LogicalType *)type);
-<<<<<<< HEAD
-	return new duckdb::LogicalType(duckdb::ListType::GetChildType(ltype));
-=======
 	if (ltype.id() != duckdb::LogicalTypeId::LIST) {
 		return nullptr;
 	}
 	return reinterpret_cast<duckdb_logical_type>(new duckdb::LogicalType(duckdb::ListType::GetChildType(ltype)));
->>>>>>> cd887699
 }
 
 duckdb_logical_type duckdb_map_type_key_type(duckdb_logical_type type) {
 	if (!AssertLogicalTypeId(type, duckdb::LogicalTypeId::MAP)) {
 		return nullptr;
 	}
-<<<<<<< HEAD
-	auto &ltype = *((duckdb::LogicalType *)type);
-	return new duckdb::LogicalType(duckdb::MapType::KeyType(ltype));
-=======
 	auto &mtype = *((duckdb::LogicalType *)type);
 	if (mtype.id() != duckdb::LogicalTypeId::MAP) {
 		return nullptr;
 	}
 	return reinterpret_cast<duckdb_logical_type>(new duckdb::LogicalType(duckdb::MapType::KeyType(mtype)));
->>>>>>> cd887699
 }
 
 duckdb_logical_type duckdb_map_type_value_type(duckdb_logical_type type) {
 	if (!AssertLogicalTypeId(type, duckdb::LogicalTypeId::MAP)) {
 		return nullptr;
 	}
-<<<<<<< HEAD
-	auto &ltype = *((duckdb::LogicalType *)type);
-	return new duckdb::LogicalType(duckdb::MapType::ValueType(ltype));
-=======
 	auto &mtype = *((duckdb::LogicalType *)type);
 	if (mtype.id() != duckdb::LogicalTypeId::MAP) {
 		return nullptr;
 	}
 	return reinterpret_cast<duckdb_logical_type>(new duckdb::LogicalType(duckdb::MapType::ValueType(mtype)));
->>>>>>> cd887699
 }
 
 idx_t duckdb_struct_type_child_count(duckdb_logical_type type) {
@@ -250,11 +236,10 @@
 	if (!AssertInternalType(type, duckdb::PhysicalType::STRUCT)) {
 		return nullptr;
 	}
-<<<<<<< HEAD
-	auto &ltype = *((duckdb::LogicalType *)type);
-	return new duckdb::LogicalType(duckdb::StructType::GetChildType(ltype, index));
-=======
+	auto &ltype = *((duckdb::LogicalType *)type);
+	if (ltype.InternalType() != duckdb::PhysicalType::STRUCT) {
+		return nullptr;
+	}
 	return reinterpret_cast<duckdb_logical_type>(
 	    new duckdb::LogicalType(duckdb::StructType::GetChildType(ltype, index)));
->>>>>>> cd887699
 }