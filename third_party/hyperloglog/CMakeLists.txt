--- conflicted
+++ resolved
@@ -1,8 +1,5 @@
 cmake_policy(SET CMP0063 NEW)
-<<<<<<< HEAD
 add_library(hyperloglog STATIC hyperloglog.cpp sds.cpp)
-=======
-add_library(hyperloglog STATIC hyperloglog.c sds.c)
 
 target_include_directories(hyperloglog PUBLIC
     $<BUILD_INTERFACE:${CMAKE_CURRENT_SOURCE_DIR}>)
@@ -13,5 +10,4 @@
     TARGETS hyperloglog
     EXPORT "${DUCKDB_EXPORT_SET}"
     LIBRARY DESTINATION "${INSTALL_LIB_DIR}"
-    ARCHIVE DESTINATION "${INSTALL_LIB_DIR}")
->>>>>>> 9007b5d2
+    ARCHIVE DESTINATION "${INSTALL_LIB_DIR}")