# name: test/sql/join/semianti/semijoin.test
# description: Test semi joins
# group: [semianti]

statement ok
PRAGMA enable_verification

statement ok
CREATE TABLE left_table (a INTEGER, b INTEGER, c INTEGER);

statement ok
INSERT INTO left_table VALUES(42, 1, 1), (43, 1, 1);

statement ok
CREATE TABLE right_table (a INTEGER, b INTEGER);

statement ok
INSERT INTO right_table VALUES(42, 1);

# * expression expands all of the left table
query III
SELECT * FROM left_table SEMI JOIN right_table ON left_table.a = right_table.a;
----
42	1	1

# can filter on columns in left table
query III
SELECT * FROM left_table SEMI JOIN right_table ON left_table.a = right_table.a WHERE a > 5;
----
42	1	1

# can have list type expressions in the condition
query III
SELECT * FROM left_table SEMI JOIN right_table ON ([left_table.a, left_table.b] = [right_table.a, right_table.b]);
----
42	1	1

# right table can be a subquery

query III
SELECT * FROM left_table SEMI JOIN (SELECT a as foo from right_table where b = 1) buzz ON left_table.a = buzz.foo
----
42	1	1

# Should throw error when filtering on column in right table
statement error
SELECT * FROM left_table SEMI JOIN right_table ON left_table.a = right_table.a WHERE right_table.a < 43;
----
Binder Error

# left results are not deduplicated
statement ok
INSERT INTO left_table VALUES (42, 1, 5), (42, 1, 5), (42, 1, 5), (42, 1, 5);

query III
SELECT * FROM left_table SEMI JOIN right_table ON (left_table.a = right_table.a);
----
42	1	1
42	1	5
42	1	5
42	1	5
42	1	5

# a table that is the result of a join can also be semi joined on
query I
CREATE TABLE other (a INTEGER, b INTEGER);

statement ok
INSERT INTO other VALUES (42, 1), (43, 1);

query III
SELECT * FROM left_table
SEMI JOIN (select right_table.a FROM right_table JOIN other ON (other.a = right_table.a)) joined_right_table
ON left_table.a = joined_right_table.a;
----
42	1	1
42	1	5
42	1	5
42	1	5
42	1	5

# clean up
statement ok
DELETE FROM left_table where c=5;

# USING COLUMNS also works

query III
SELECT * FROM left_table SEMI JOIN right_table USING (a);
----
42	1	1

# natural semi join also works

query III
SELECT * FROM left_table NATURAL SEMI JOIN right_table;
----
42	1	1

# also with subqueries
query III
SELECT * FROM left_table
NATURAL SEMI JOIN (select right_table.a FROM right_table JOIN other ON (other.a = right_table.a)) joined_right_table;
----
42	1	1

<<<<<<< HEAD
# test correlated queries

# right_table.a and left_table.a have the value 42
# only left_table.a has the value 43
# test inequality joins
query III
SELECT * FROM left_table SEMI JOIN right_table ON (left_table.a <> right_table.a) ORDER BY a, c;
----
43	1	1

# range joins
query III
SELECT * FROM left_table SEMI JOIN right_table ON (left_table.a > right_table.a);
----
43	1	1

statement ok
INSERT INTO right_table VALUES (1, 42);

# test complex predicates
query III
SELECT * FROM left_table ANTI JOIN right_table ON (left_table.a + right_table.a = 85 OR left_table.a + right_table.b = 84) order by left_table.a, left_table.c;
----
42	1	1
43	1	1
=======
query III
SELECT * FROM left_table SEMI JOIN right_table ON (left_table.a + right_table.a = 85 OR left_table.a + right_table.a = 84)
----
43	1	1
42	1	1
>>>>>>> a234cbf7
<|MERGE_RESOLUTION|>--- conflicted
+++ resolved
@@ -104,7 +104,6 @@
 ----
 42	1	1
 
-<<<<<<< HEAD
 # test correlated queries
 
 # right_table.a and left_table.a have the value 42
@@ -124,16 +123,14 @@
 statement ok
 INSERT INTO right_table VALUES (1, 42);
 
-# test complex predicates
 query III
-SELECT * FROM left_table ANTI JOIN right_table ON (left_table.a + right_table.a = 85 OR left_table.a + right_table.b = 84) order by left_table.a, left_table.c;
+SELECT * FROM left_table SEMI JOIN right_table ON (left_table.a + right_table.a = 85 OR left_table.a + right_table.b = 84) order by left_table.a, left_table.c;
 ----
 42	1	1
 43	1	1
-=======
-query III
-SELECT * FROM left_table SEMI JOIN right_table ON (left_table.a + right_table.a = 85 OR left_table.a + right_table.a = 84)
+
+# correlated subqueries
+query II
+SELECT a as outer_a, (SELECT b FROM right_table where right_table.a != outer_a) right_table_b FROM left_table SEMI JOIN right_table ON (left_table.a = right_table.a) Order by outer_a, right_table_b;
 ----
-43	1	1
-42	1	1
->>>>>>> a234cbf7
+42	42