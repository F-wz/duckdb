include_directories(include)
add_subdirectory(sqlite3)

add_extension_definitions()
add_definitions(-DSQLITE_SHELL_IS_UTF8)

<<<<<<< HEAD
add_library(sqlite3_api_wrapper SHARED sqlite3_api_wrapper.cpp
                                       ${ALL_OBJECT_FILES})
target_link_libraries(sqlite3_api_wrapper duckdb Threads::Threads)
=======
add_library(sqlite3_api_wrapper SHARED sqlite3_api_wrapper.cpp ${ALL_OBJECT_FILES})
target_link_libraries(sqlite3_api_wrapper duckdb Threads::Threads ${DUCKDB_EXTRA_LINK_FLAGS})
>>>>>>> b39c2a01

add_library(sqlite3_api_wrapper_static STATIC sqlite3_api_wrapper.cpp
                                              ${ALL_OBJECT_FILES})
target_link_libraries(sqlite3_api_wrapper_static duckdb_static Threads::Threads)

link_extension_libraries(sqlite3_api_wrapper)
link_extension_libraries(sqlite3_api_wrapper_static)

include_directories(../../third_party/catch)

add_executable(test_sqlite3_api_wrapper test_sqlite3_api_wrapper.cpp)
target_link_libraries(test_sqlite3_api_wrapper sqlite3_api_wrapper)

# For testing only: compile a version of test_sqlite3_api_wrapper that is bound
# to SQLite: this should have the same behavior as binding to DuckDB
# add_executable(test_sqlite3_api_wrapper_sqlite test_sqlite3_api_wrapper.cpp
# ../../third_party/sqlite/sqlite3.c)
# target_link_libraries(test_sqlite3_api_wrapper_sqlite sqlite3_api_wrapper
# Threads::Threads) target_compile_definitions(test_sqlite3_api_wrapper_sqlite
# PUBLIC -DSQLITE_TEST)<|MERGE_RESOLUTION|>--- conflicted
+++ resolved
@@ -4,14 +4,8 @@
 add_extension_definitions()
 add_definitions(-DSQLITE_SHELL_IS_UTF8)
 
-<<<<<<< HEAD
-add_library(sqlite3_api_wrapper SHARED sqlite3_api_wrapper.cpp
-                                       ${ALL_OBJECT_FILES})
-target_link_libraries(sqlite3_api_wrapper duckdb Threads::Threads)
-=======
 add_library(sqlite3_api_wrapper SHARED sqlite3_api_wrapper.cpp ${ALL_OBJECT_FILES})
 target_link_libraries(sqlite3_api_wrapper duckdb Threads::Threads ${DUCKDB_EXTRA_LINK_FLAGS})
->>>>>>> b39c2a01
 
 add_library(sqlite3_api_wrapper_static STATIC sqlite3_api_wrapper.cpp
                                               ${ALL_OBJECT_FILES})
